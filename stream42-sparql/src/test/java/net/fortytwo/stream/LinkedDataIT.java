--- conflicted
+++ resolved
@@ -1,27 +1,14 @@
 package net.fortytwo.stream;
 
-<<<<<<< HEAD
-import net.fortytwo.flow.NullSink;
-import net.fortytwo.flow.rdf.RDFSink;
 import net.fortytwo.linkeddata.LinkedDataCache;
 import net.fortytwo.stream.sparql.etc.SparqlTestBase;
 import net.fortytwo.stream.sparql.impl.caching.CachingSparqlStreamProcessor;
-=======
-import net.fortytwo.stream.sparql.etc.SparqlTestBase;
-import net.fortytwo.stream.sparql.impl.caching.CachingSparqlStreamProcessor;
-import net.fortytwo.linkeddata.LinkedDataCache;
->>>>>>> baa0e611
 import org.junit.After;
 import org.junit.Before;
 import org.junit.Test;
-import org.openrdf.model.Namespace;
 import org.openrdf.model.Statement;
 import org.openrdf.query.algebra.TupleExpr;
-import org.openrdf.sail.SailConnection;
 import org.openrdf.sail.memory.MemoryStore;
-
-import java.io.IOException;
-import java.util.function.Consumer;
 
 /**
  * @author Joshua Shinavier (http://fortytwo.net)
@@ -42,35 +29,7 @@
 
     @Test
     public void testSimple() throws Exception {
-<<<<<<< HEAD
-        LinkedDataCache.DataStore store = new LinkedDataCache.DataStore() {
-            public RDFSink createInputSink(SailConnection sc) {
-                return new RDFSink() {
-                    public Consumer<Statement> statementSink() {
-                        return new Consumer<Statement>() {
-                            public void accept(final Statement s) {
-                                try {
-                                    queryEngine.addInputs(TUPLE_TTL, s);
-                                } catch (IOException e) {
-                                    logger.warning("failed to add statement: " + s);
-                                }
-                            }
-                        };
-                    }
-
-                    public Consumer<Namespace> namespaceSink() {
-                        return new NullSink<>();
-                    }
-
-                    public Consumer<String> commentSink() {
-                        return new NullSink<>();
-                    }
-                };
-            }
-        };
-=======
         LinkedDataCache.DataStore store = sc -> statement -> queryEngine.addInputs(TUPLE_TTL, statement);
->>>>>>> baa0e611
 
         LinkedDataCache cache = LinkedDataCache.createDefault(sail);
         cache.setDataStore(store);
